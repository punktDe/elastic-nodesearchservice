--- conflicted
+++ resolved
@@ -18,11 +18,7 @@
                       - multi_match:
                           query: ARGUMENT_TERM
                           type: bool_prefix
-<<<<<<< HEAD
                           fields: ['punktde_node_search', 'punktde_node_search._2gram', 'punktde_node_search._3gram']
-=======
-                          fields: ['punktde_node_search']
->>>>>>> 239e896a
                     must:
                       - terms:
                           neos_type_and_supertypes: ARGUMENT_SEARCHNODETYPES
